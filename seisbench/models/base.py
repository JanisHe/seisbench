--- conflicted
+++ resolved
@@ -110,37 +110,9 @@
             stream, strict, min_length_s, comp_dict
         )
 
-<<<<<<< HEAD
     @staticmethod
     def trace_id_without_component(trace: obspy.Trace):
         return f"{trace.stats.network}.{trace.stats.station}.{trace.stats.location}"
-=======
-    @property
-    def device(self):
-        return next(self.parameters()).device
-
-    def to_preferred_device(self, verbose: bool = False):
-        """
-        Move the model to an accelerator if available.
-        Currently, this function checks for CUDA and MPS accelerators (in this order).
-
-        The function does *not* automatically move models to TPU.
-        Check out `torch_xla` to see how to move models to TPU.
-
-        :param verbose: If true, prints the new device of the model.
-        """
-        if torch.cuda.is_available():
-            self.to("cuda")
-        elif torch.backends.mps.is_available():
-            self.to("mps")
-
-        if verbose:
-            print(f"Model device: {self.device}")
-
-    @property
-    def weights_docstring(self):
-        return self._weights_docstring
->>>>>>> 09ce4e64
 
     def _group_instrument(
         self, stream: obspy.Stream, *args, **kwargs
@@ -501,6 +473,28 @@
     @property
     def citation(self):
         return self._citation
+
+    @property
+    def device(self):
+        return next(self.parameters()).device
+
+    def to_preferred_device(self, verbose: bool = False):
+        """
+        Move the model to an accelerator if available.
+        Currently, this function checks for CUDA and MPS accelerators (in this order).
+
+        The function does *not* automatically move models to TPU.
+        Check out `torch_xla` to see how to move models to TPU.
+
+        :param verbose: If true, prints the new device of the model.
+        """
+        if torch.cuda.is_available():
+            self.to("cuda")
+        elif torch.backends.mps.is_available():
+            self.to("mps")
+
+        if verbose:
+            print(f"Model device: {self.device}")
 
     @property
     def weights_docstring(self):
@@ -808,16 +802,10 @@
                     version_str = remainder[2:]
                 break
 
-<<<<<<< HEAD
         if name is None and version_str is None:
             ftype = None
 
         return name, ftype, version_str
-=======
-    @property
-    def component_order(self):
-        return self._component_order
->>>>>>> 09ce4e64
 
     @classmethod
     def list_versions(cls, name, remote=True):
@@ -1241,10 +1229,6 @@
         return f"Component order:\t{self.component_order}\n{super().__str__()}"
 
     @property
-    def device(self):
-        return next(self.parameters()).device
-
-    @property
     def component_order(self):
         return self._component_order
 
