import warnings

import numpy as np
import scipy.signal
import torch
import torch.nn as nn
import torch.nn.functional as F

from .base import ActivationLSTMCell, CustomLSTM, WaveformModel


# For implementation, potentially follow: https://medium.com/huggingface/from-tensorflow-to-pytorch-265f40ef2a28
class EQTransformer(WaveformModel):
    """
    The EQTransformer from Mousavi et al. (2020)

    Implementation adapted from the GitHub repository https://github.com/smousavi05/EQTransformer
    Assumes padding="same" and activation="relu" as in the pretrained EQTransformer models

    By instantiating the model with `from_pretrained("original")` a binary compatible version of the original
    EQTransformer with the original weights from Mousavi et al. (2020) can be loaded.

    .. document_args:: seisbench.models EQTransformer

    :param in_channels: Number of input channels, by default 3.
    :param in_samples: Number of input samples per channel, by default 6000.
                       The model expects input shape (in_channels, in_samples)
    :param classes: Number of output classes, by default 2. The detection channel is not counted.
    :param phases: Phase hints for the classes, by default "PS". Can be None.
    :param res_cnn_blocks: Number of residual convolutional blocks
    :param lstm_blocks: Number of LSTM blocks
    :param drop_rate: Dropout rate
    :param original_compatible: If True, uses a few custom layers for binary compatibility with original model
                                from Mousavi et al. (2020).
                                This option defaults to False.
                                It is usually recommended to stick to the default value, as the custom layers show
                                slightly worse performance than the PyTorch builtins.
                                The exception is when loading the original weights using :py:func:`from_pretrained`.
    :param kwargs: Keyword arguments passed to the constructor of :py:class:`WaveformModel`.
    """

    _annotate_args = WaveformModel._annotate_args.copy()
    _annotate_args["*_threshold"] = ("Detection threshold for the provided phase", 0.1)
    _annotate_args["detection_threshold"] = ("Detection threshold", 0.3)
    _annotate_args["blinding"] = (
        "Number of prediction samples to discard on each side of each window prediction",
        (500, 500),
    )
    # Overwrite default stacking method
    _annotate_args["stacking"] = (
        "Stacking method for overlapping windows (only for window prediction models). "
        "Options are 'max' and 'avg'. ",
        "max",
    )
    _annotate_args["overlap"] = (_annotate_args["overlap"][0], 3000)

    def __init__(
        self,
        in_channels=3,
        in_samples=6000,
        classes=2,
        phases="PS",
        lstm_blocks=3,
        drop_rate=0.1,
        original_compatible=False,
        sampling_rate=100,
        norm_amp_per_comp=False,
        norm_detrend=False,
        highpass_axis=None,
        highpass_freq_hz=None,
        blinding=500,
        **kwargs,
    ):
        citation = (
            "Mousavi, S.M., Ellsworth, W.L., Zhu, W., Chuang, L, Y., and Beroza, G, C. "
            "Earthquake transformer—an attentive deep-learning model for simultaneous earthquake "
            "detection and phase picking. Nat Commun 11, 3952 (2020). "
            "https://doi.org/10.1038/s41467-020-17591-w"
        )
        # Blinding defines how many samples at beginning and end of the prediction should be ignored
        # This is usually required to mitigate prediction problems from training properties, e.g.,
        # if all picks in the training fall between seconds 5 and 55.
        super().__init__(
            citation=citation,
            output_type="array",
<<<<<<< HEAD
            default_args={"overlap": 1800, "blinding": (blinding, blinding)},
=======
>>>>>>> cffcbe88
            in_samples=in_samples,
            pred_sample=(0, in_samples),
            labels=["Detection"] + list(phases),
            sampling_rate=sampling_rate,
            **kwargs,
        )

        self.in_channels = in_channels
        self.classes = classes
        self.lstm_blocks = lstm_blocks
        self.drop_rate = drop_rate

        # PickBlue options
        self.highpass_axis = highpass_axis
        self.highpass_freq_hz = highpass_freq_hz
        self.norm_amp_per_comp = norm_amp_per_comp
        self.norm_detrend = norm_detrend

        # Add options for conservative and the true original - see https://github.com/seisbench/seisbench/issues/96#issuecomment-1155158224
        if original_compatible == True:
            warnings.warn(
                "Using the non-conservative 'original' model, set `original_compatible='conservative' to use the more conservative model"
            )
            original_compatible = "non-conservative"

        if original_compatible:
            eps = 1e-7  # See Issue #96 - original models use tensorflow default epsilon of 1e-7
        else:
            eps = 1e-5
        self.original_compatible = original_compatible

        if original_compatible and in_samples != 6000:
            raise ValueError("original_compatible=True requires in_samples=6000.")

        self._phases = phases
        if phases is not None and len(phases) != classes:
            raise ValueError(
                f"Number of classes ({classes}) does not match number of phases ({len(phases)})."
            )

        # Parameters from EQTransformer repository
        self.filters = [
            8,
            16,
            16,
            32,
            32,
            64,
            64,
        ]  # Number of filters for the convolutions
        self.kernel_sizes = [11, 9, 7, 7, 5, 5, 3]  # Kernel sizes for the convolutions
        self.res_cnn_kernels = [3, 3, 3, 3, 2, 3, 2]

        # TODO: Add regularizers when training model
        # kernel_regularizer=keras.regularizers.l2(1e-6),
        # bias_regularizer=keras.regularizers.l1(1e-4),

        # Encoder stack
        self.encoder = Encoder(
            input_channels=self.in_channels,
            filters=self.filters,
            kernel_sizes=self.kernel_sizes,
            in_samples=self.in_samples,
        )

        # Res CNN Stack
        self.res_cnn_stack = ResCNNStack(
            kernel_sizes=self.res_cnn_kernels,
            filters=self.filters[-1],
            drop_rate=self.drop_rate,
        )

        # BiLSTM stack
        self.bi_lstm_stack = BiLSTMStack(
            blocks=self.lstm_blocks,
            input_size=self.filters[-1],
            drop_rate=self.drop_rate,
            original_compatible=original_compatible,
        )

        # Global attention - two transformers
        self.transformer_d0 = Transformer(
            input_size=16, drop_rate=self.drop_rate, eps=eps
        )
        self.transformer_d = Transformer(
            input_size=16, drop_rate=self.drop_rate, eps=eps
        )

        # Detection decoder and final Conv
        self.decoder_d = Decoder(
            input_channels=16,
            filters=self.filters[::-1],
            kernel_sizes=self.kernel_sizes[::-1],
            out_samples=in_samples,
            original_compatible=original_compatible,
        )
        self.conv_d = nn.Conv1d(
            in_channels=self.filters[0], out_channels=1, kernel_size=11, padding=5
        )

        # Picking branches
        self.pick_lstms = []
        self.pick_attentions = []
        self.pick_decoders = []
        self.pick_convs = []
        self.dropout = nn.Dropout(drop_rate)

        for _ in range(self.classes):
            if original_compatible == "conservative":
                # The non-conservative model uses a sigmoid activiation as handled by the base nn.LSTM
                lstm = CustomLSTM(ActivationLSTMCell, 16, 16, bidirectional=False)
            else:
                lstm = nn.LSTM(16, 16, bidirectional=False)
            self.pick_lstms.append(lstm)

            attention = SeqSelfAttention(input_size=16, attention_width=3, eps=eps)
            self.pick_attentions.append(attention)

            decoder = Decoder(
                input_channels=16,
                filters=self.filters[::-1],
                kernel_sizes=self.kernel_sizes[::-1],
                out_samples=in_samples,
                original_compatible=original_compatible,
            )
            self.pick_decoders.append(decoder)

            conv = nn.Conv1d(
                in_channels=self.filters[0], out_channels=1, kernel_size=11, padding=5
            )
            self.pick_convs.append(conv)

        self.pick_lstms = nn.ModuleList(self.pick_lstms)
        self.pick_attentions = nn.ModuleList(self.pick_attentions)
        self.pick_decoders = nn.ModuleList(self.pick_decoders)
        self.pick_convs = nn.ModuleList(self.pick_convs)

    def forward(self, x, logits=False):
        assert x.ndim == 3
        assert x.shape[1:] == (self.in_channels, self.in_samples)

        # Shared encoder part
        x = self.encoder(x)
        x = self.res_cnn_stack(x)
        x = self.bi_lstm_stack(x)
        x, _ = self.transformer_d0(x)
        x, _ = self.transformer_d(x)

        # Detection part
        detection = self.decoder_d(x)
        if logits:
            detection = self.conv_d(detection)
        else:
            detection = torch.sigmoid(self.conv_d(detection))
        detection = torch.squeeze(detection, dim=1)  # Remove channel dimension

        outputs = [detection]

        # Pick parts
        for lstm, attention, decoder, conv in zip(
            self.pick_lstms, self.pick_attentions, self.pick_decoders, self.pick_convs
        ):
            px = x.permute(
                2, 0, 1
            )  # From batch, channels, sequence to sequence, batch, channels
            px = lstm(px)[0]
            px = self.dropout(px)
            px = px.permute(
                1, 2, 0
            )  # From sequence, batch, channels to batch, channels, sequence
            px, _ = attention(px)
            px = decoder(px)
            if logits:
                pred = conv(px)
            else:
                pred = torch.sigmoid(conv(px))
            pred = torch.squeeze(pred, dim=1)  # Remove channel dimension

            outputs.append(pred)

        return tuple(outputs)

    def annotate_window_post(self, pred, piggyback=None, argdict=None):
        # Combine predictions in one array
        prenan, postnan = argdict.get(
            "blinding", self._annotate_args.get("blinding")[1]
        )
        pred = np.stack(pred, axis=-1)
        if prenan > 0:
            pred[:prenan] = np.nan
        if postnan > 0:
            pred[-postnan:] = np.nan
        return pred

    def annotate_window_pre(self, window, argdict):

        if self.highpass_axis is not None:
            # Apply a highpass filter to the hydrophone component
            filt_args = (1, self.highpass_freq_hz, "highpass", False)
            sos = scipy.signal.butter(*filt_args, output="sos", fs=self.sampling_rate)
            window[self.highpass_axis] = scipy.signal.sosfilt(
                sos, window[self.highpass_axis], axis=self.highpass_axis
            )

        # Add a demean and an amplitude normalization step to the preprocessing
        window = window - np.mean(window, axis=-1, keepdims=True)
        detrended = np.zeros(window.shape)
        if self.norm_detrend:
            for i, a in enumerate(window):
                detrended[i, :] = scipy.signal.detrend(a)
            window = detrended
        if self.norm_amp_per_comp:
            amp_normed = np.zeros(window.shape)
            for i, a in enumerate(window):
                amp_normed[i, :] = a / (np.max(np.abs(a)) + 1e-10)
            window = amp_normed
        else:
            window = window / (np.std(window) + 1e-10)

        # Cosine taper (very short, i.e., only six samples on each side)
        tap = 0.5 * (1 + np.cos(np.linspace(np.pi, 2 * np.pi, 6)))
        window[:, :6] *= tap
        window[:, -6:] *= tap[::-1]

        return window

    @property
    def phases(self):
        if self._phases is not None:
            return self._phases
        else:
            return list(range(self.classes))

    def classify_aggregate(self, annotations, argdict):
        """
        Converts the annotations to discrete picks using
        :py:func:`~seisbench.models.base.WaveformModel.picks_from_annotations`
        and to discrete detections using :py:func:`~seisbench.models.base.WaveformModel.detections_from_annotations`.
        Trigger onset thresholds for picks are derived from the argdict at keys "[phase]_threshold".
        Trigger onset thresholds for detections are derived from the argdict at key "detection_threshold".

        :param annotations: See description in superclass
        :param argdict: See description in superclass
        :return: List of picks, list of detections
        """
        picks = []
        for phase in self.phases:
            picks += self.picks_from_annotations(
                annotations.select(channel=f"EQTransformer_{phase}"),
                argdict.get(
                    f"{phase}_threshold", self._annotate_args.get("*_threshold")[1]
                ),
                phase,
            )

        detections = self.detections_from_annotations(
            annotations.select(channel="EQTransformer_Detection"),
            argdict.get(
                "detection_threshold", self._annotate_args.get("detection_threshold")[1]
            ),
        )

        return sorted(picks), sorted(detections)

    def get_model_args(self):
        model_args = super().get_model_args()
        for key in [
            "citation",
            "in_samples",
            "output_type",
            "default_args",
            "pred_sample",
            "labels",
            "sampling_rate",
        ]:
            del model_args[key]

        model_args["in_channels"] = self.in_channels
        model_args["in_samples"] = self.in_samples
        model_args["classes"] = self.classes
        model_args["phases"] = self.phases
        model_args["lstm_blocks"] = self.lstm_blocks
        model_args["drop_rate"] = self.drop_rate
        model_args["original_compatible"] = self.original_compatible
        model_args["sampling_rate"] = self.sampling_rate

        return model_args


class Encoder(nn.Module):
    """
    Encoder stack
    """

    def __init__(self, input_channels, filters, kernel_sizes, in_samples):
        super().__init__()

        convs = []
        pools = []
        self.paddings = []
        for in_channels, out_channels, kernel_size in zip(
            [input_channels] + filters[:-1], filters, kernel_sizes
        ):
            convs.append(
                nn.Conv1d(
                    in_channels, out_channels, kernel_size, padding=kernel_size // 2
                )
            )

            # To be consistent with the behaviour in tensorflow,
            # padding needs to be added for odd numbers of input_samples
            padding = in_samples % 2

            # Padding for MaxPool1d needs to be handled manually to conform with tf padding
            self.paddings.append(padding)
            pools.append(nn.MaxPool1d(2, padding=0))
            in_samples = (in_samples + padding) // 2

        self.convs = nn.ModuleList(convs)
        self.pools = nn.ModuleList(pools)

    def forward(self, x):
        for conv, pool, padding in zip(self.convs, self.pools, self.paddings):
            x = torch.relu(conv(x))
            if padding != 0:
                # Only pad right, use -1e10 as negative infinity
                x = F.pad(x, (0, padding), "constant", -1e10)
            x = pool(x)

        return x


class Decoder(nn.Module):
    def __init__(
        self,
        input_channels,
        filters,
        kernel_sizes,
        out_samples,
        original_compatible=False,
    ):
        super().__init__()

        self.upsample = nn.Upsample(scale_factor=2, mode="nearest")
        self.original_compatible = original_compatible

        # We need to trim off the final sample sometimes to get to the right number of output samples
        self.crops = []
        current_samples = out_samples
        for i, _ in enumerate(filters):
            padding = current_samples % 2
            current_samples = (current_samples + padding) // 2
            if padding == 1:
                self.crops.append(len(filters) - 1 - i)

        convs = []
        for in_channels, out_channels, kernel_size in zip(
            [input_channels] + filters[:-1], filters, kernel_sizes
        ):
            convs.append(
                nn.Conv1d(
                    in_channels, out_channels, kernel_size, padding=kernel_size // 2
                )
            )

        self.convs = nn.ModuleList(convs)

    def forward(self, x):
        for i, conv in enumerate(self.convs):
            x = self.upsample(x)

            if self.original_compatible:
                if i == 3:
                    x = x[:, :, 1:-1]
            else:
                if i in self.crops:
                    x = x[:, :, :-1]

            x = F.relu(conv(x))

        return x


class ResCNNStack(nn.Module):
    def __init__(self, kernel_sizes, filters, drop_rate):
        super().__init__()

        members = []
        for ker in kernel_sizes:
            members.append(ResCNNBlock(filters, ker, drop_rate))

        self.members = nn.ModuleList(members)

    def forward(self, x):
        for member in self.members:
            x = member(x)

        return x


class ResCNNBlock(nn.Module):
    def __init__(self, filters, ker, drop_rate):
        super().__init__()

        self.manual_padding = False
        if ker == 3:
            padding = 1
        else:
            # ker == 2
            # Manual padding emulate the padding in tensorflow
            self.manual_padding = True
            padding = 0

        self.dropout = SpatialDropout1d(drop_rate)

        self.norm1 = nn.BatchNorm1d(filters, eps=1e-3)
        self.conv1 = nn.Conv1d(filters, filters, ker, padding=padding)

        self.norm2 = nn.BatchNorm1d(filters, eps=1e-3)
        self.conv2 = nn.Conv1d(filters, filters, ker, padding=padding)

    def forward(self, x):
        y = self.norm1(x)
        y = F.relu(y)
        y = self.dropout(y)
        if self.manual_padding:
            y = F.pad(y, (0, 1), "constant", 0)
        y = self.conv1(y)

        y = self.norm2(y)
        y = F.relu(y)
        y = self.dropout(y)
        if self.manual_padding:
            y = F.pad(y, (0, 1), "constant", 0)
        y = self.conv2(y)

        return x + y


class BiLSTMStack(nn.Module):
    def __init__(
        self, blocks, input_size, drop_rate, hidden_size=16, original_compatible=False
    ):
        super().__init__()

        # First LSTM has a different input size as the subsequent ones
        self.members = nn.ModuleList(
            [
                BiLSTMBlock(
                    input_size,
                    hidden_size,
                    drop_rate,
                    original_compatible=original_compatible,
                )
            ]
            + [
                BiLSTMBlock(
                    hidden_size,
                    hidden_size,
                    drop_rate,
                    original_compatible=original_compatible,
                )
                for _ in range(blocks - 1)
            ]
        )

    def forward(self, x):
        for member in self.members:
            x = member(x)
        return x


class BiLSTMBlock(nn.Module):
    def __init__(self, input_size, hidden_size, drop_rate, original_compatible=False):
        super().__init__()

        if original_compatible == "conservative":
            # The non-conservative model uses a sigmoid activiation as handled by the base nn.LSTM
            self.lstm = CustomLSTM(ActivationLSTMCell, input_size, hidden_size)
        elif original_compatible == "non-conservative":
            self.lstm = CustomLSTM(
                ActivationLSTMCell,
                input_size,
                hidden_size,
                gate_activation=torch.sigmoid,
            )
        else:
            self.lstm = nn.LSTM(input_size, hidden_size, bidirectional=True)
        self.dropout = nn.Dropout(drop_rate)
        self.conv = nn.Conv1d(2 * hidden_size, hidden_size, 1)
        self.norm = nn.BatchNorm1d(hidden_size, eps=1e-3)

    def forward(self, x):
        x = x.permute(
            2, 0, 1
        )  # From batch, channels, sequence to sequence, batch, channels
        x = self.lstm(x)[0]
        x = self.dropout(x)
        x = x.permute(
            1, 2, 0
        )  # From sequence, batch, channels to batch, channels, sequence
        x = self.conv(x)
        x = self.norm(x)
        return x


class Transformer(nn.Module):
    def __init__(self, input_size, drop_rate, attention_width=None, eps=1e-5):
        super().__init__()

        self.attention = SeqSelfAttention(
            input_size, attention_width=attention_width, eps=eps
        )
        self.norm1 = LayerNormalization(input_size)
        self.ff = FeedForward(input_size, drop_rate)
        self.norm2 = LayerNormalization(input_size)

    def forward(self, x):
        y, weight = self.attention(x)
        y = x + y
        y = self.norm1(y)
        y2 = self.ff(y)
        y2 = y + y2
        y2 = self.norm2(y2)

        return y2, weight


class SeqSelfAttention(nn.Module):
    """
    Additive self attention
    """

    def __init__(self, input_size, units=32, attention_width=None, eps=1e-5):
        super().__init__()
        self.attention_width = attention_width

        self.Wx = nn.Parameter(uniform(-0.02, 0.02, input_size, units))
        self.Wt = nn.Parameter(uniform(-0.02, 0.02, input_size, units))
        self.bh = nn.Parameter(torch.zeros(units))

        self.Wa = nn.Parameter(uniform(-0.02, 0.02, units, 1))
        self.ba = nn.Parameter(torch.zeros(1))

        self.eps = eps

    def forward(self, x):
        # x.shape == (batch, channels, time)

        x = x.permute(0, 2, 1)  # to (batch, time, channels)

        q = torch.unsqueeze(
            torch.matmul(x, self.Wt), 2
        )  # Shape (batch, time, 1, channels)
        k = torch.unsqueeze(
            torch.matmul(x, self.Wx), 1
        )  # Shape (batch, 1, time, channels)

        h = torch.tanh(q + k + self.bh)

        # Emissions
        e = torch.squeeze(
            torch.matmul(h, self.Wa) + self.ba, -1
        )  # Shape (batch, time, time)

        # This is essentially softmax with an additional attention component.
        e = (
            e - torch.max(e, dim=-1, keepdim=True).values
        )  # In versions <= 0.2.1 e was incorrectly normalized by max(x)
        e = torch.exp(e)
        if self.attention_width is not None:
            lower = (
                torch.arange(0, e.shape[1], device=e.device) - self.attention_width // 2
            )
            upper = lower + self.attention_width
            indices = torch.unsqueeze(torch.arange(0, e.shape[1], device=e.device), 1)
            mask = torch.logical_and(lower <= indices, indices < upper)
            e = torch.where(mask, e, torch.zeros_like(e))

        a = e / (torch.sum(e, dim=-1, keepdim=True) + self.eps)

        v = torch.matmul(a, x)

        v = v.permute(0, 2, 1)  # to (batch, channels, time)

        return v, a


def uniform(a, b, *args):
    return a + (b - a) * torch.rand(*args)


class LayerNormalization(nn.Module):
    def __init__(self, filters, eps=1e-14):
        super().__init__()

        gamma = torch.ones(filters, 1)
        self.gamma = nn.Parameter(gamma)
        beta = torch.zeros(filters, 1)
        self.beta = nn.Parameter(beta)
        self.eps = eps

    def forward(self, x):
        mean = torch.mean(x, 1, keepdim=True)
        var = torch.mean((x - mean) ** 2, 1, keepdim=True) + self.eps
        std = torch.sqrt(var)
        outputs = (x - mean) / std

        outputs = outputs * self.gamma
        outputs = outputs + self.beta

        return outputs


class FeedForward(nn.Module):
    def __init__(self, io_size, drop_rate, hidden_size=128):
        super().__init__()

        self.lin1 = nn.Linear(io_size, hidden_size)
        self.lin2 = nn.Linear(hidden_size, io_size)
        self.dropout = nn.Dropout(drop_rate)

    def forward(self, x):
        x = x.permute(0, 2, 1)  # To (batch, time, channel)
        x = F.relu(self.lin1(x))
        x = self.dropout(x)
        x = self.lin2(x)
        x = x.permute(0, 2, 1)  # To (batch, channel, time)

        return x


class SpatialDropout1d(nn.Module):
    def __init__(self, drop_rate):
        super().__init__()

        self.drop_rate = drop_rate
        self.dropout = nn.Dropout2d(drop_rate)

    def forward(self, x):
        x = x.unsqueeze(dim=-1)  # Add fake dimension
        x = self.dropout(x)
        x = x.squeeze(dim=-1)  # Remove fake dimension
        return x<|MERGE_RESOLUTION|>--- conflicted
+++ resolved
@@ -14,7 +14,7 @@
     """
     The EQTransformer from Mousavi et al. (2020)
 
-    Implementation adapted from the GitHub repository https://github.com/smousavi05/EQTransformer
+    Implementation adapted from the Github repository https://github.com/smousavi05/EQTransformer
     Assumes padding="same" and activation="relu" as in the pretrained EQTransformer models
 
     By instantiating the model with `from_pretrained("original")` a binary compatible version of the original
@@ -64,11 +64,6 @@
         drop_rate=0.1,
         original_compatible=False,
         sampling_rate=100,
-        norm_amp_per_comp=False,
-        norm_detrend=False,
-        highpass_axis=None,
-        highpass_freq_hz=None,
-        blinding=500,
         **kwargs,
     ):
         citation = (
@@ -77,16 +72,21 @@
             "detection and phase picking. Nat Commun 11, 3952 (2020). "
             "https://doi.org/10.1038/s41467-020-17591-w"
         )
+
+        # PickBlue options
+        for option in ("norm_amp_per_comp", 'norm_detrend'):
+            if option in kwargs:
+                setattr(self, option, kwargs[option])
+                del kwargs[option]
+            else:
+                setattr(self, option, False)
+
         # Blinding defines how many samples at beginning and end of the prediction should be ignored
         # This is usually required to mitigate prediction problems from training properties, e.g.,
         # if all picks in the training fall between seconds 5 and 55.
         super().__init__(
             citation=citation,
             output_type="array",
-<<<<<<< HEAD
-            default_args={"overlap": 1800, "blinding": (blinding, blinding)},
-=======
->>>>>>> cffcbe88
             in_samples=in_samples,
             pred_sample=(0, in_samples),
             labels=["Detection"] + list(phases),
@@ -98,12 +98,6 @@
         self.classes = classes
         self.lstm_blocks = lstm_blocks
         self.drop_rate = drop_rate
-
-        # PickBlue options
-        self.highpass_axis = highpass_axis
-        self.highpass_freq_hz = highpass_freq_hz
-        self.norm_amp_per_comp = norm_amp_per_comp
-        self.norm_detrend = norm_detrend
 
         # Add options for conservative and the true original - see https://github.com/seisbench/seisbench/issues/96#issuecomment-1155158224
         if original_compatible == True:
@@ -282,19 +276,10 @@
         return pred
 
     def annotate_window_pre(self, window, argdict):
-
-        if self.highpass_axis is not None:
-            # Apply a highpass filter to the hydrophone component
-            filt_args = (1, self.highpass_freq_hz, "highpass", False)
-            sos = scipy.signal.butter(*filt_args, output="sos", fs=self.sampling_rate)
-            window[self.highpass_axis] = scipy.signal.sosfilt(
-                sos, window[self.highpass_axis], axis=self.highpass_axis
-            )
-
         # Add a demean and an amplitude normalization step to the preprocessing
         window = window - np.mean(window, axis=-1, keepdims=True)
-        detrended = np.zeros(window.shape)
         if self.norm_detrend:
+            detrended = np.zeros(window.shape)
             for i, a in enumerate(window):
                 detrended[i, :] = scipy.signal.detrend(a)
             window = detrended
