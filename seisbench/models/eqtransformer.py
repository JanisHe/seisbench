import warnings

import numpy as np
import scipy.signal
import torch
import torch.nn as nn
import torch.nn.functional as F
<<<<<<< HEAD
import numpy as np
import warnings
import scipy.signal
=======

from .base import ActivationLSTMCell, CustomLSTM, WaveformModel
>>>>>>> d5a5e015


# For implementation, potentially follow: https://medium.com/huggingface/from-tensorflow-to-pytorch-265f40ef2a28
class EQTransformer(WaveformModel):
    """
    The EQTransformer from Mousavi et al. (2020)

    Implementation adapted from the Github repository https://github.com/smousavi05/EQTransformer
    Assumes padding="same" and activation="relu" as in the pretrained EQTransformer models

    By instantiating the model with `from_pretrained("original")` a binary compatible version of the original
    EQTransformer with the original weights from Mousavi et al. (2020) can be loaded.

    .. document_args:: seisbench.models EQTransformer

    :param in_channels: Number of input channels, by default 3.
    :param in_samples: Number of input samples per channel, by default 6000.
                       The model expects input shape (in_channels, in_samples)
    :param classes: Number of output classes, by default 2. The detection channel is not counted.
    :param phases: Phase hints for the classes, by default "PS". Can be None.
    :param res_cnn_blocks: Number of residual convolutional blocks
    :param lstm_blocks: Number of LSTM blocks
    :param drop_rate: Dropout rate
    :param original_compatible: If True, uses a few custom layers for binary compatibility with original model
                                from Mousavi et al. (2020).
                                This option defaults to False.
                                It is usually recommended to stick to the default value, as the custom layers show
                                slightly worse performance than the PyTorch builtins.
                                The exception is when loading the original weights using :py:func:`from_pretrained`.
    :param kwargs: Keyword arguments passed to the constructor of :py:class:`WaveformModel`.
    """

    _annotate_args = WaveformModel._annotate_args.copy()
    _annotate_args["*_threshold"] = ("Detection threshold for the provided phase", 0.1)
    _annotate_args["detection_threshold"] = ("Detection threshold", 0.3)
    _annotate_args["blinding"] = (
        "Number of prediction samples to discard on each side of each window prediction",
        (0, 0),
    )
    # Overwrite default stacking method
    _annotate_args["stacking"] = (
        "Stacking method for overlapping windows (only for window prediction models). "
        "Options are 'max' and 'avg'. ",
        "max",
    )

    def __init__(
        self,
        in_channels=3,
        in_samples=6000,
        classes=2,
        phases="PS",
        lstm_blocks=3,
        drop_rate=0.1,
        original_compatible=False,
        sampling_rate=100,
<<<<<<< HEAD
        highpass_axis=None,
        highpass_freq_hz=None,
=======
>>>>>>> d5a5e015
        norm_amp_per_comp=False,
        norm_detrend=False,
        blinding=500,
        **kwargs,
    ):
        citation = (
            "Mousavi, S.M., Ellsworth, W.L., Zhu, W., Chuang, L, Y., and Beroza, G, C. "
            "Earthquake transformer—an attentive deep-learning model for simultaneous earthquake "
            "detection and phase picking. Nat Commun 11, 3952 (2020). "
            "https://doi.org/10.1038/s41467-020-17591-w"
        )
        # Blinding defines how many samples at beginning and end of the prediction should be ignored
        # This is usually required to mitigate prediction problems from training properties, e.g.,
        # if all picks in the training fall between seconds 5 and 55.
        super().__init__(
            citation=citation,
            output_type="array",
            default_args={"overlap": 1800, "blinding": (blinding, blinding)},
            in_samples=in_samples,
            pred_sample=(0, in_samples),
            labels=["Detection"] + list(phases),
            sampling_rate=sampling_rate,
            **kwargs,
        )

        self.in_channels = in_channels
        self.classes = classes
        self.lstm_blocks = lstm_blocks
        self.drop_rate = drop_rate

        # PickBlue options
<<<<<<< HEAD
        self.highpass_axis = highpass_axis
        self.highpass_freq_hz = highpass_freq_hz
=======
>>>>>>> d5a5e015
        self.norm_amp_per_comp = norm_amp_per_comp
        self.norm_detrend = norm_detrend

        # Add options for conservative and the true original - see https://github.com/seisbench/seisbench/issues/96#issuecomment-1155158224
        if original_compatible == True:
            warnings.warn(
                "Using the non-conservative 'original' model, set `original_compatible='conservative' to use the more conservative model"
            )
            original_compatible = "non-conservative"

        if original_compatible:
            eps = 1e-7  # See Issue #96 - original models use tensorflow default epsilon of 1e-7
        else:
            eps = 1e-5
        self.original_compatible = original_compatible

        if original_compatible and in_samples != 6000:
            raise ValueError("original_compatible=True requires in_samples=6000.")

        self._phases = phases
        if phases is not None and len(phases) != classes:
            raise ValueError(
                f"Number of classes ({classes}) does not match number of phases ({len(phases)})."
            )

        # Parameters from EQTransformer repository
        self.filters = [
            8,
            16,
            16,
            32,
            32,
            64,
            64,
        ]  # Number of filters for the convolutions
        self.kernel_sizes = [11, 9, 7, 7, 5, 5, 3]  # Kernel sizes for the convolutions
        self.res_cnn_kernels = [3, 3, 3, 3, 2, 3, 2]

        # TODO: Add regularizers when training model
        # kernel_regularizer=keras.regularizers.l2(1e-6),
        # bias_regularizer=keras.regularizers.l1(1e-4),

        # Encoder stack
        self.encoder = Encoder(
            input_channels=self.in_channels,
            filters=self.filters,
            kernel_sizes=self.kernel_sizes,
            in_samples=self.in_samples,
        )

        # Res CNN Stack
        self.res_cnn_stack = ResCNNStack(
            kernel_sizes=self.res_cnn_kernels,
            filters=self.filters[-1],
            drop_rate=self.drop_rate,
        )

        # BiLSTM stack
        self.bi_lstm_stack = BiLSTMStack(
            blocks=self.lstm_blocks,
            input_size=self.filters[-1],
            drop_rate=self.drop_rate,
            original_compatible=original_compatible,
        )

        # Global attention - two transformers
        self.transformer_d0 = Transformer(
            input_size=16, drop_rate=self.drop_rate, eps=eps
        )
        self.transformer_d = Transformer(
            input_size=16, drop_rate=self.drop_rate, eps=eps
        )

        # Detection decoder and final Conv
        self.decoder_d = Decoder(
            input_channels=16,
            filters=self.filters[::-1],
            kernel_sizes=self.kernel_sizes[::-1],
            out_samples=in_samples,
            original_compatible=original_compatible,
        )
        self.conv_d = nn.Conv1d(
            in_channels=self.filters[0], out_channels=1, kernel_size=11, padding=5
        )

        # Picking branches
        self.pick_lstms = []
        self.pick_attentions = []
        self.pick_decoders = []
        self.pick_convs = []
        self.dropout = nn.Dropout(drop_rate)

        for _ in range(self.classes):
            if original_compatible == "conservative":
                # The non-conservative model uses a sigmoid activiation as handled by the base nn.LSTM
                lstm = CustomLSTM(ActivationLSTMCell, 16, 16, bidirectional=False)
            else:
                lstm = nn.LSTM(16, 16, bidirectional=False)
            self.pick_lstms.append(lstm)

            attention = SeqSelfAttention(input_size=16, attention_width=3, eps=eps)
            self.pick_attentions.append(attention)

            decoder = Decoder(
                input_channels=16,
                filters=self.filters[::-1],
                kernel_sizes=self.kernel_sizes[::-1],
                out_samples=in_samples,
                original_compatible=original_compatible,
            )
            self.pick_decoders.append(decoder)

            conv = nn.Conv1d(
                in_channels=self.filters[0], out_channels=1, kernel_size=11, padding=5
            )
            self.pick_convs.append(conv)

        self.pick_lstms = nn.ModuleList(self.pick_lstms)
        self.pick_attentions = nn.ModuleList(self.pick_attentions)
        self.pick_decoders = nn.ModuleList(self.pick_decoders)
        self.pick_convs = nn.ModuleList(self.pick_convs)

    def forward(self, x, logits=False):
        assert x.ndim == 3
        assert x.shape[1:] == (self.in_channels, self.in_samples)

        # Shared encoder part
        x = self.encoder(x)
        x = self.res_cnn_stack(x)
        x = self.bi_lstm_stack(x)
        x, _ = self.transformer_d0(x)
        x, _ = self.transformer_d(x)

        # Detection part
        detection = self.decoder_d(x)
        if logits:
            detection = self.conv_d(detection)
        else:
            detection = torch.sigmoid(self.conv_d(detection))
        detection = torch.squeeze(detection, dim=1)  # Remove channel dimension

        outputs = [detection]

        # Pick parts
        for lstm, attention, decoder, conv in zip(
            self.pick_lstms, self.pick_attentions, self.pick_decoders, self.pick_convs
        ):
            px = x.permute(
                2, 0, 1
            )  # From batch, channels, sequence to sequence, batch, channels
            px = lstm(px)[0]
            px = self.dropout(px)
            px = px.permute(
                1, 2, 0
            )  # From sequence, batch, channels to batch, channels, sequence
            px, _ = attention(px)
            px = decoder(px)
            if logits:
                pred = conv(px)
            else:
                pred = torch.sigmoid(conv(px))
            pred = torch.squeeze(pred, dim=1)  # Remove channel dimension

            outputs.append(pred)

        return tuple(outputs)

    def annotate_window_post(self, pred, piggyback=None, argdict=None):
        # Combine predictions in one array
        prenan, postnan = argdict.get(
            "blinding", self._annotate_args.get("blinding")[1]
        )
        pred = np.stack(pred, axis=-1)
        if prenan > 0:
            pred[:prenan] = np.nan
        if postnan > 0:
            pred[-postnan:] = np.nan
        return pred

    def annotate_window_pre(self, window, argdict):

        if self.highpass_axis is not None:
            # Apply a highpass filter to the hydrophone component
            filt_args = (1, self.highpass_freq_hz, "highpass", False)
            sos = scipy.signal.butter(*filt_args, output="sos", fs=self.sampling_rate)
            window[self.highpass_axis] = scipy.signal.sosfilt(
                sos, window[self.highpass_axis], axis=self.highpass_axis
            )

        # Add a demean and an amplitude normalization step to the preprocessing
        window = window - np.mean(window, axis=-1, keepdims=True)
        detrended = np.zeros(window.shape)
        if self.norm_detrend:
            for i, a in enumerate(window):
                detrended[i, :] = scipy.signal.detrend(a)
            window = detrended
        if self.norm_amp_per_comp:
            amp_normed = np.zeros(window.shape)
            for i, a in enumerate(window):
                amp_normed[i, :] = a / (np.max(np.abs(a)) + 1e-10)
            window = amp_normed
        else:
            window = window / (np.std(window) + 1e-10)

        # Cosine taper (very short, i.e., only six samples on each side)
        tap = 0.5 * (1 + np.cos(np.linspace(np.pi, 2 * np.pi, 6)))
        window[:, :6] *= tap
        window[:, -6:] *= tap[::-1]

        return window

    @property
    def phases(self):
        if self._phases is not None:
            return self._phases
        else:
            return list(range(self.classes))

    def classify_aggregate(self, annotations, argdict):
        """
        Converts the annotations to discrete picks using
        :py:func:`~seisbench.models.base.WaveformModel.picks_from_annotations`
        and to discrete detections using :py:func:`~seisbench.models.base.WaveformModel.detections_from_annotations`.
        Trigger onset thresholds for picks are derived from the argdict at keys "[phase]_threshold".
        Trigger onset thresholds for detections are derived from the argdict at key "detection_threshold".

        :param annotations: See description in superclass
        :param argdict: See description in superclass
        :return: List of picks, list of detections
        """
        picks = []
        for phase in self.phases:
            picks += self.picks_from_annotations(
                annotations.select(channel=f"EQTransformer_{phase}"),
                argdict.get(
                    f"{phase}_threshold", self._annotate_args.get("*_threshold")[1]
                ),
                phase,
            )

        detections = self.detections_from_annotations(
            annotations.select(channel="EQTransformer_Detection"),
            argdict.get(
                "detection_threshold", self._annotate_args.get("detection_threshold")[1]
            ),
        )

        return sorted(picks), sorted(detections)

    def get_model_args(self):
        model_args = super().get_model_args()
        for key in [
            "citation",
            "in_samples",
            "output_type",
            "default_args",
            "pred_sample",
            "labels",
            "sampling_rate",
        ]:
            del model_args[key]

        model_args["in_channels"] = self.in_channels
        model_args["in_samples"] = self.in_samples
        model_args["classes"] = self.classes
        model_args["phases"] = self.phases
        model_args["lstm_blocks"] = self.lstm_blocks
        model_args["drop_rate"] = self.drop_rate
        model_args["original_compatible"] = self.original_compatible
        model_args["sampling_rate"] = self.sampling_rate

        return model_args


class Encoder(nn.Module):
    """
    Encoder stack
    """

    def __init__(self, input_channels, filters, kernel_sizes, in_samples):
        super().__init__()

        convs = []
        pools = []
        self.paddings = []
        for in_channels, out_channels, kernel_size in zip(
            [input_channels] + filters[:-1], filters, kernel_sizes
        ):
            convs.append(
                nn.Conv1d(
                    in_channels, out_channels, kernel_size, padding=kernel_size // 2
                )
            )

            # To be consistent with the behaviour in tensorflow,
            # padding needs to be added for odd numbers of input_samples
            padding = in_samples % 2

            # Padding for MaxPool1d needs to be handled manually to conform with tf padding
            self.paddings.append(padding)
            pools.append(nn.MaxPool1d(2, padding=0))
            in_samples = (in_samples + padding) // 2

        self.convs = nn.ModuleList(convs)
        self.pools = nn.ModuleList(pools)

    def forward(self, x):
        for conv, pool, padding in zip(self.convs, self.pools, self.paddings):
            x = torch.relu(conv(x))
            if padding != 0:
                # Only pad right, use -1e10 as negative infinity
                x = F.pad(x, (0, padding), "constant", -1e10)
            x = pool(x)

        return x


class Decoder(nn.Module):
    def __init__(
        self,
        input_channels,
        filters,
        kernel_sizes,
        out_samples,
        original_compatible=False,
    ):
        super().__init__()

        self.upsample = nn.Upsample(scale_factor=2, mode="nearest")
        self.original_compatible = original_compatible

        # We need to trim off the final sample sometimes to get to the right number of output samples
        self.crops = []
        current_samples = out_samples
        for i, _ in enumerate(filters):
            padding = current_samples % 2
            current_samples = (current_samples + padding) // 2
            if padding == 1:
                self.crops.append(len(filters) - 1 - i)

        convs = []
        for in_channels, out_channels, kernel_size in zip(
            [input_channels] + filters[:-1], filters, kernel_sizes
        ):
            convs.append(
                nn.Conv1d(
                    in_channels, out_channels, kernel_size, padding=kernel_size // 2
                )
            )

        self.convs = nn.ModuleList(convs)

    def forward(self, x):
        for i, conv in enumerate(self.convs):
            x = self.upsample(x)

            if self.original_compatible:
                if i == 3:
                    x = x[:, :, 1:-1]
            else:
                if i in self.crops:
                    x = x[:, :, :-1]

            x = F.relu(conv(x))

        return x


class ResCNNStack(nn.Module):
    def __init__(self, kernel_sizes, filters, drop_rate):
        super().__init__()

        members = []
        for ker in kernel_sizes:
            members.append(ResCNNBlock(filters, ker, drop_rate))

        self.members = nn.ModuleList(members)

    def forward(self, x):
        for member in self.members:
            x = member(x)

        return x


class ResCNNBlock(nn.Module):
    def __init__(self, filters, ker, drop_rate):
        super().__init__()

        self.manual_padding = False
        if ker == 3:
            padding = 1
        else:
            # ker == 2
            # Manual padding emulate the padding in tensorflow
            self.manual_padding = True
            padding = 0

        self.dropout = SpatialDropout1d(drop_rate)

        self.norm1 = nn.BatchNorm1d(filters, eps=1e-3)
        self.conv1 = nn.Conv1d(filters, filters, ker, padding=padding)

        self.norm2 = nn.BatchNorm1d(filters, eps=1e-3)
        self.conv2 = nn.Conv1d(filters, filters, ker, padding=padding)

    def forward(self, x):
        y = self.norm1(x)
        y = F.relu(y)
        y = self.dropout(y)
        if self.manual_padding:
            y = F.pad(y, (0, 1), "constant", 0)
        y = self.conv1(y)

        y = self.norm2(y)
        y = F.relu(y)
        y = self.dropout(y)
        if self.manual_padding:
            y = F.pad(y, (0, 1), "constant", 0)
        y = self.conv2(y)

        return x + y


class BiLSTMStack(nn.Module):
    def __init__(
        self, blocks, input_size, drop_rate, hidden_size=16, original_compatible=False
    ):
        super().__init__()

        # First LSTM has a different input size as the subsequent ones
        self.members = nn.ModuleList(
            [
                BiLSTMBlock(
                    input_size,
                    hidden_size,
                    drop_rate,
                    original_compatible=original_compatible,
                )
            ]
            + [
                BiLSTMBlock(
                    hidden_size,
                    hidden_size,
                    drop_rate,
                    original_compatible=original_compatible,
                )
                for _ in range(blocks - 1)
            ]
        )

    def forward(self, x):
        for member in self.members:
            x = member(x)
        return x


class BiLSTMBlock(nn.Module):
    def __init__(self, input_size, hidden_size, drop_rate, original_compatible=False):
        super().__init__()

        if original_compatible == "conservative":
            # The non-conservative model uses a sigmoid activiation as handled by the base nn.LSTM
            self.lstm = CustomLSTM(ActivationLSTMCell, input_size, hidden_size)
        elif original_compatible == "non-conservative":
            self.lstm = CustomLSTM(
                ActivationLSTMCell,
                input_size,
                hidden_size,
                gate_activation=torch.sigmoid,
            )
        else:
            self.lstm = nn.LSTM(input_size, hidden_size, bidirectional=True)
        self.dropout = nn.Dropout(drop_rate)
        self.conv = nn.Conv1d(2 * hidden_size, hidden_size, 1)
        self.norm = nn.BatchNorm1d(hidden_size, eps=1e-3)

    def forward(self, x):
        x = x.permute(
            2, 0, 1
        )  # From batch, channels, sequence to sequence, batch, channels
        x = self.lstm(x)[0]
        x = self.dropout(x)
        x = x.permute(
            1, 2, 0
        )  # From sequence, batch, channels to batch, channels, sequence
        x = self.conv(x)
        x = self.norm(x)
        return x


class Transformer(nn.Module):
    def __init__(self, input_size, drop_rate, attention_width=None, eps=1e-5):
        super().__init__()

        self.attention = SeqSelfAttention(
            input_size, attention_width=attention_width, eps=eps
        )
        self.norm1 = LayerNormalization(input_size)
        self.ff = FeedForward(input_size, drop_rate)
        self.norm2 = LayerNormalization(input_size)

    def forward(self, x):
        y, weight = self.attention(x)
        y = x + y
        y = self.norm1(y)
        y2 = self.ff(y)
        y2 = y + y2
        y2 = self.norm2(y2)

        return y2, weight


class SeqSelfAttention(nn.Module):
    """
    Additive self attention
    """

    def __init__(self, input_size, units=32, attention_width=None, eps=1e-5):
        super().__init__()
        self.attention_width = attention_width

        self.Wx = nn.Parameter(uniform(-0.02, 0.02, input_size, units))
        self.Wt = nn.Parameter(uniform(-0.02, 0.02, input_size, units))
        self.bh = nn.Parameter(torch.zeros(units))

        self.Wa = nn.Parameter(uniform(-0.02, 0.02, units, 1))
        self.ba = nn.Parameter(torch.zeros(1))

        self.eps = eps

    def forward(self, x):
        # x.shape == (batch, channels, time)

        x = x.permute(0, 2, 1)  # to (batch, time, channels)

        q = torch.unsqueeze(
            torch.matmul(x, self.Wt), 2
        )  # Shape (batch, time, 1, channels)
        k = torch.unsqueeze(
            torch.matmul(x, self.Wx), 1
        )  # Shape (batch, 1, time, channels)

        h = torch.tanh(q + k + self.bh)

        # Emissions
        e = torch.squeeze(
            torch.matmul(h, self.Wa) + self.ba, -1
        )  # Shape (batch, time, time)

        # This is essentially softmax with an additional attention component.
        e = (
            e - torch.max(e, dim=-1, keepdim=True).values
        )  # In versions <= 0.2.1 e was incorrectly normalized by max(x)
        e = torch.exp(e)
        if self.attention_width is not None:
            lower = (
                torch.arange(0, e.shape[1], device=e.device) - self.attention_width // 2
            )
            upper = lower + self.attention_width
            indices = torch.unsqueeze(torch.arange(0, e.shape[1], device=e.device), 1)
            mask = torch.logical_and(lower <= indices, indices < upper)
            e = torch.where(mask, e, torch.zeros_like(e))

        a = e / (torch.sum(e, dim=-1, keepdim=True) + self.eps)

        v = torch.matmul(a, x)

        v = v.permute(0, 2, 1)  # to (batch, channels, time)

        return v, a


def uniform(a, b, *args):
    return a + (b - a) * torch.rand(*args)


class LayerNormalization(nn.Module):
    def __init__(self, filters, eps=1e-14):
        super().__init__()

        gamma = torch.ones(filters, 1)
        self.gamma = nn.Parameter(gamma)
        beta = torch.zeros(filters, 1)
        self.beta = nn.Parameter(beta)
        self.eps = eps

    def forward(self, x):
        mean = torch.mean(x, 1, keepdim=True)
        var = torch.mean((x - mean) ** 2, 1, keepdim=True) + self.eps
        std = torch.sqrt(var)
        outputs = (x - mean) / std

        outputs = outputs * self.gamma
        outputs = outputs + self.beta

        return outputs


class FeedForward(nn.Module):
    def __init__(self, io_size, drop_rate, hidden_size=128):
        super().__init__()

        self.lin1 = nn.Linear(io_size, hidden_size)
        self.lin2 = nn.Linear(hidden_size, io_size)
        self.dropout = nn.Dropout(drop_rate)

    def forward(self, x):
        x = x.permute(0, 2, 1)  # To (batch, time, channel)
        x = F.relu(self.lin1(x))
        x = self.dropout(x)
        x = self.lin2(x)
        x = x.permute(0, 2, 1)  # To (batch, channel, time)

        return x


class SpatialDropout1d(nn.Module):
    def __init__(self, drop_rate):
        super().__init__()

        self.drop_rate = drop_rate
        self.dropout = nn.Dropout2d(drop_rate)

    def forward(self, x):
        x = x.unsqueeze(dim=-1)  # Add fake dimension
        x = self.dropout(x)
        x = x.squeeze(dim=-1)  # Remove fake dimension
        return x<|MERGE_RESOLUTION|>--- conflicted
+++ resolved
@@ -5,14 +5,8 @@
 import torch
 import torch.nn as nn
 import torch.nn.functional as F
-<<<<<<< HEAD
-import numpy as np
-import warnings
-import scipy.signal
-=======
 
 from .base import ActivationLSTMCell, CustomLSTM, WaveformModel
->>>>>>> d5a5e015
 
 
 # For implementation, potentially follow: https://medium.com/huggingface/from-tensorflow-to-pytorch-265f40ef2a28
@@ -69,13 +63,10 @@
         drop_rate=0.1,
         original_compatible=False,
         sampling_rate=100,
-<<<<<<< HEAD
+        norm_amp_per_comp=False,
+        norm_detrend=False,
         highpass_axis=None,
         highpass_freq_hz=None,
-=======
->>>>>>> d5a5e015
-        norm_amp_per_comp=False,
-        norm_detrend=False,
         blinding=500,
         **kwargs,
     ):
@@ -105,11 +96,12 @@
         self.drop_rate = drop_rate
 
         # PickBlue options
-<<<<<<< HEAD
+        self.norm_amp_per_comp = norm_amp_per_comp
+        self.norm_detrend = norm_detrend
+
+        # PickBlue options
         self.highpass_axis = highpass_axis
         self.highpass_freq_hz = highpass_freq_hz
-=======
->>>>>>> d5a5e015
         self.norm_amp_per_comp = norm_amp_per_comp
         self.norm_detrend = norm_detrend
 
